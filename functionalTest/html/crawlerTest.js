--- conflicted
+++ resolved
@@ -9,16 +9,7 @@
             if (!contentType) {
                 return true;
             }
-<<<<<<< HEAD
-            return ['text/html', 'application/atom+xml', 'text/plain'].some(type => contentType.indexOf(type) >= 0);
-=======
-            return ['text/html', 'application/atom+xml', 'text/plain', 'application/octet-stream'].some(function (type) {
-                return contentType.indexOf(type) >= 0;
-            });
-        },
-        isLocalLink = function (link) {
-            return link.indexOf(api.url) === 0;
->>>>>>> a99452be
+            return ['text/html', 'application/atom+xml', 'text/plain', 'application/octet-stream'].some(type => contentType.indexOf(type) >= 0);
         },
         isLocalLink = link => link.indexOf(api.url) === 0,
         expectedStatusCode = (link, statusCode) =>
