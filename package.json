{
  "name": "mountebank",
  "preferGlobal": true,
  "version": "2.2.1",
  "author": "Brandon Byars <brandon.byars@gmail.com>",
  "description": "Over the wire test doubles",
  "homepage": "http://www.mbtest.org",
  "license": "MIT",
  "repository": {
    "type": "git",
    "url": "https://github.com/bbyars/mountebank.git"
  },
  "bugs": {
    "url": "https://github.com/bbyars/mountebank/issues",
    "email": "brandon.byars@gmail.com"
  },
  "bin": {
    "mb": "./bin/mb"
  },
  "main": "./src/mountebank.js",
  "scripts": {
    "start": "bin/mb",
    "restart": "bin/mb restart",
    "stop": "bin/mb stop"
  },
  "keywords": [
    "test",
    "stub",
    "mock",
    "double",
    "smtp",
    "email",
    "http",
    "https",
    "tcp",
    "net",
    "service virtualization"
  ],
  "dependencies": {
    "cors": "~2.8.4",
    "csv-parse": "4.7.0",
    "ejs": "^2.6.1",
    "errorhandler": "1.5.1",
    "escape-html": "^1.0.3",
    "express": "^4.16.3",
    "fs-extra": "8.1.0",
    "https-proxy-agent": "^5.0.0",
    "http-proxy-agent": "^4.0.0",
    "json-stable-stringify": "1.0.1",
    "jsonpath-plus": "^3.0.0",
    "mailparser": "^2.7.0",
    "nodemailer": "^6.1.1",
    "proper-lockfile": "^4.1.1",
    "q": "1.5.1",
    "query-string": "6.10.1",
    "smtp-server": "^3.4.6",
    "winston": "3.2.1",
    "xmldom": "0.3.0",
    "xpath": "0.0.27",
    "yargs": "15.3.0"
  },
  "devDependencies": {
    "firebase-tools": "^7.0.0",
    "grunt": "^1.0.3",
    "grunt-cli": "^1.2.0",
    "grunt-contrib-csslint": "~2.0.0",
    "grunt-css": "^0.5.4",
    "grunt-eslint": "^22.0.0",
    "grunt-jsdoc": "^2.2.1",
    "grunt-mocha-test": "~0.13.3",
    "grunt-mountebank": "1.1.0",
    "istanbul": "0.4.5",
    "jsdoc": "^3.5.5",
<<<<<<< HEAD
    "jsdom": "~16.0.1",
    "mocha": "6.2.2",
=======
    "jsdom": "~15.2.0",
    "mocha": "7.0.1",
>>>>>>> 5c9a1f4c
    "nc": "^1.0.2",
    "snyk": "^1.230.6",
    "time-grunt": "2.0.0",
    "w3cjs": "~0.4.0"
  },
  "engines": {
    "node": ">=10"
  },
  "greenkeeper": {
    "ignore": [
      "q"
    ]
  },
  "snyk": true,
  "contributors": [
    "Jason Reid",
    "James Thomas",
    "Nikos Baxevanis",
    "Andrew Dean",
    "Cannon Biggs",
    "Robert Zakrzewski",
    "Alex Nishikawa",
    "Scott Robinson",
    "Paul Phillips",
    "Manoj",
    "Andrew Hadley",
    "Carson Ramsdem",
    "Avalon McRae",
    "Burkhard Reffeling",
    "Shubheksha Jalan",
    "Tim Brown",
    "Matthew Herman",
    "Jonathan Wilson",
    "Ryan Boucher",
    "Nathan Jenan",
    "Tomas Bezdek",
    "Vince Maiuri",
    "Andrew",
    "Nikolaus Piccolotto",
    "Stephen Tkac",
    "Gabriel Kohen",
    "Kevin Pouget",
    "Agnibrata Nayak",
    "Nassim Kirouane",
    "Jamie Geddes",
    "Louis Celier",
    "Simon Roberts",
    "Amy Martin",
    "Ruud Kamphuis",
    "Karl Brown",
    "Sahejpreet Singh",
    "Mario Lamontagne",
    "Diogo Moura",
    "Prasanna Venkatesan",
    "Sean Hussey",
    "Ed Thome",
    "Franz Wong",
    "Mario Giampietri",
    "leogtzr",
    "Simon Brunning",
    "Mark Fulton",
    "Colin Schoen",
    "Connor Worley",
    "Authapon Kongkaew",
    "Colin Newell",
    "Scott Bloch-Wehba-Seaward",
    "Santiago Vasquez",
    "Pavel Yaschenko",
    "O",
    "Jean Paul Curinaupa Taype",
    "Joey Guerra",
    "Dheeraj Bhaskar",
    "James Raspass",
    "George Tseres"
  ]
}<|MERGE_RESOLUTION|>--- conflicted
+++ resolved
@@ -71,13 +71,8 @@
     "grunt-mountebank": "1.1.0",
     "istanbul": "0.4.5",
     "jsdoc": "^3.5.5",
-<<<<<<< HEAD
     "jsdom": "~16.0.1",
-    "mocha": "6.2.2",
-=======
-    "jsdom": "~15.2.0",
     "mocha": "7.0.1",
->>>>>>> 5c9a1f4c
     "nc": "^1.0.2",
     "snyk": "^1.230.6",
     "time-grunt": "2.0.0",
