--- conflicted
+++ resolved
@@ -8,13 +8,9 @@
 var helpers = require('../util/helpers'),
     errors = require('../util/errors'),
     Q = require('q'),
-<<<<<<< HEAD
-    mountebank = require('../mountebank');
-=======
     exec = require('child_process').exec,
     util = require('util'),
     isWindows = require('os').platform().indexOf('win') === 0;
->>>>>>> 530e1c19
 
 /**
  * Waits a specified number of milliseconds before sending the response.  Due to the approximate
@@ -144,124 +140,6 @@
 }
 
 /**
-* Runs the response through a post-processing function provided by the user
-* @param {Object} originalRequest - The request object, in case post-processing depends on it
-* @param {Object} responsePromise - The promise returning the response
-* @param {Function} fn - The function that performs the post-processing
-* @param {Object} logger - The mountebank logger, useful in debugging
-* @returns {Object}
-*/
-function copyFrom(originalRequest, responsePromise, fn, logger){
-  return responsePromise.then(function (response) {
-    var fn2 = "function (request, response) {}"
-    var request = helpers.clone(originalRequest),
-    injected = '(' + fn2 + ')(request, response, logger);';
-    var json_parse=JSON.stringify(request['body']);
-
-    if (request.isDryRun === true) {
-      return response;
-    }
-    try {
-      var result = eval(injected);
-      if (!result) {
-        result = response;
-      }
-      var request_type='';
-      var Message_Type = originalRequest['body'];
-      request_type= isCheck(Message_Type);
-
-      var xpath = require('xpath');
-      var dom = require('xmldom').DOMParser;
-      var xml = originalRequest['body'];
-
-      var parseJson = require('parse-json');
-      var JSONPath  = require('jsonpath-plus');
-      var JSON_req  = originalRequest['body'];
-
-      var app_body  = result['body'];
-      var Clean_Response = app_body;
-
-      var title;
-        for (var key in fn) {
-        var index='#{'+key+'}';
-        if(Clean_Response.includes(index))
-        {
-          if (request_type.localeCompare("XML")==0) {
-            var doc = new dom().parseFromString(xml);
-            title= xpath.select(fn[key], doc).toString();
-          }
-          else if (request_type.localeCompare("JSON")==0) {
-            var JSON_doc = parseJson(JSON_req);
-            title= JSONPath(fn[key], JSON_doc).toString();
-          }
-          var initial_index = 0;
-                        do {
-                            Clean_Response = Clean_Response.replace(index, title);
-                                    } while((initial_index = Clean_Response.indexOf(index, initial_index + 1)) > -1);
-        }
-        else
-        console.log("Couldnt Find: "+index+" at loop : "+key);
-      }
-      result['body'] = Clean_Response;
-
-      return Q(result);
-    }
-    catch (error) {
-      logger.error('injection X=> ' + error);
-      logger.error('    full source: ' + JSON.stringify(injected));
-      logger.error('    request: ' + JSON.stringify(request));
-      logger.error('    response: ' + JSON.stringify(response));
-      return Q.reject(errors.InjectionError('invalid copyfrom injection', { source: injected, data: error.message }));
-    }
-  });
-}
-
-  // Function to check XML or JSON
-  function isCheck(request)
-  {
-    var type='';
-
-    if(isXML(request)) {
-      type='XML';
-    }
-    else if(isJson(request)) {
-      type='JSON';
-    }
-    return type;
-  }
-
-  //Function to verify the incoming message is JSON
-  function isJson(json) {
-    try {
-      JSON.parse(json);
-    } catch (e) {
-      return false;
-    }
-    return true;
-  }
-
-  //Function to verify the incoming message is XML
-  function isXML(xml) {
-    var parseString = require('xml2js').parseString;
-    var result_1='';
-
-    parseString(xml, function (err, result) {
-      if (err==null){
-        result_1=true;
-      }
-      else {
-        result_1=false;
-      }
-    });
-    if (result_1==true){
-      return true;
-    }
-    else
-    return false;
-  }
-
-
-/**
  * The entry point to execute all behaviors provided in the API
  * @param {Object} request - The request object
  * @param {Object} response - The response generated from the stubs
@@ -288,20 +166,12 @@
         result = decorate(request, result, behaviors.decorate, logger);
     }
 
-    if (behaviors.copyFrom) {
-      result = copyFrom(request, result, behaviors.copyFrom, logger);
-    }
-
     return result;
 }
 
 module.exports = {
     wait: wait,
     decorate: decorate,
-<<<<<<< HEAD
-    copyFrom: copyFrom,
-=======
     shellTransform: shellTransform,
->>>>>>> 530e1c19
     execute: execute
 };