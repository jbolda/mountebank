--- conflicted
+++ resolved
@@ -39,14 +39,8 @@
                 response.body = JSON.stringify(response.body, null, 4);
             }
 
-<<<<<<< HEAD
-            // Allow overriding connection header by explicitly passing it in to the defaultResponse field only
-            if (!headersHelper.hasHeader('Connection', response.headers)) {
-                // We don't want to use keepalive connections, because a test case
-=======
             if (!headersHelper.hasHeader('Connection', response.headers)) {
                 // Default to close connections, because a test case
->>>>>>> 7764fdad
                 // may shutdown the stub, which prevents new connections for
                 // the port, but that won't prevent the system under test
                 // from reusing an existing TCP connection after the stub
